{
 "cells": [
  {
   "cell_type": "markdown",
   "metadata": {},
   "source": [
    "<a href=\"https://colab.research.google.com/github/jerryjliu/llama_index/blob/main/docs/examples/metadata_extraction/EntityExtractionClimate.ipynb\" target=\"_parent\"><img src=\"https://colab.research.google.com/assets/colab-badge.svg\" alt=\"Open In Colab\"/></a>"
   ]
  },
  {
   "attachments": {},
   "cell_type": "markdown",
   "metadata": {},
   "source": [
    "# Entity Metadata Extraction\n",
    "\n",
    "In this demo, we use the new `EntityExtractor` to extract entities from each node, stored in metadata. The default model is `tomaarsen/span-marker-mbert-base-multinerd`, which is downloaded an run locally from [HuggingFace](https://huggingface.co/tomaarsen/span-marker-mbert-base-multinerd).\n",
    "\n",
    "For more information on metadata extraction in LlamaIndex, see our [documentation](https://gpt-index.readthedocs.io/en/stable/core_modules/data_modules/documents_and_nodes/usage_metadata_extractor.html)."
   ]
  },
  {
   "cell_type": "markdown",
   "metadata": {},
   "source": [
    "If you're opening this Notebook on colab, you will probably need to install LlamaIndex 🦙."
   ]
  },
  {
   "cell_type": "code",
   "execution_count": null,
   "metadata": {},
   "outputs": [],
   "source": [
    "!pip install llama-index"
   ]
  },
  {
   "cell_type": "code",
   "execution_count": null,
   "metadata": {},
   "outputs": [],
   "source": [
    "# Needed to run the entity extractor\n",
    "# !pip install span_marker\n",
    "\n",
    "import os\n",
    "import openai\n",
    "\n",
    "os.environ[\"OPENAI_API_KEY\"] = \"YOUR_API_KEY\"\n",
    "openai.api_key = os.getenv(\"OPENAI_API_KEY\")"
   ]
  },
  {
   "attachments": {},
   "cell_type": "markdown",
   "metadata": {},
   "source": [
    "## Setup the Extractor and Parser"
   ]
  },
  {
   "cell_type": "code",
   "execution_count": null,
   "metadata": {},
   "outputs": [
    {
     "name": "stderr",
     "output_type": "stream",
     "text": [
      "/Users/loganmarkewich/llama_index/llama-index/lib/python3.9/site-packages/tqdm/auto.py:22: TqdmWarning: IProgress not found. Please update jupyter and ipywidgets. See https://ipywidgets.readthedocs.io/en/stable/user_install.html\n",
      "  from .autonotebook import tqdm as notebook_tqdm\n",
      "/Users/loganmarkewich/llama_index/llama-index/lib/python3.9/site-packages/bitsandbytes/cextension.py:34: UserWarning: The installed version of bitsandbytes was compiled without GPU support. 8-bit optimizers, 8-bit multiplication, and GPU quantization are unavailable.\n",
      "  warn(\"The installed version of bitsandbytes was compiled without GPU support. \"\n"
     ]
    },
    {
     "name": "stdout",
     "output_type": "stream",
     "text": [
      "'NoneType' object has no attribute 'cadam32bit_grad_fp32'\n"
     ]
    }
   ],
   "source": [
    "from llama_index.extractors.metadata_extractors import EntityExtractor\n",
    "from llama_index.node_parser import SentenceAwareNodeParser\n",
    "\n",
    "entity_extractor = EntityExtractor(\n",
    "    prediction_threshold=0.5,\n",
    "    label_entities=False,  # include the entity label in the metadata (can be erroneous)\n",
    "    device=\"cpu\",  # set to \"cuda\" if you have a GPU\n",
    ")\n",
    "\n",
    "node_parser = SentenceAwareNodeParser()\n",
    "\n",
<<<<<<< HEAD
    "transformations = [node_parser, entity_extractor]"
=======
    "node_parser = SimpleNodeParser.from_defaults(\n",
    "    metadata_extractor=metadata_extractor\n",
    ")"
>>>>>>> 56b54359
   ]
  },
  {
   "attachments": {},
   "cell_type": "markdown",
   "metadata": {},
   "source": [
    "## Load the data\n",
    "\n",
    "Here, we will download the 2023 IPPC Climate Report - Chapter 3 on Oceans and Coastal Ecosystems (172 Pages)"
   ]
  },
  {
   "cell_type": "code",
   "execution_count": null,
   "metadata": {},
   "outputs": [
    {
     "name": "stdout",
     "output_type": "stream",
     "text": [
      "  % Total    % Received % Xferd  Average Speed   Time    Time     Time  Current\n",
      "                                 Dload  Upload   Total   Spent    Left  Speed\n",
      "100 20.7M  100 20.7M    0     0  22.1M      0 --:--:-- --:--:-- --:--:-- 22.1M\n"
     ]
    }
   ],
   "source": [
    "!curl https://www.ipcc.ch/report/ar6/wg2/downloads/report/IPCC_AR6_WGII_Chapter03.pdf --output IPCC_AR6_WGII_Chapter03.pdf"
   ]
  },
  {
   "attachments": {},
   "cell_type": "markdown",
   "metadata": {},
   "source": [
    "Next, load the documents."
   ]
  },
  {
   "cell_type": "code",
   "execution_count": null,
   "metadata": {},
   "outputs": [],
   "source": [
    "from llama_index import SimpleDirectoryReader\n",
    "\n",
    "documents = SimpleDirectoryReader(\n",
    "    input_files=[\"./IPCC_AR6_WGII_Chapter03.pdf\"]\n",
    ").load_data()"
   ]
  },
  {
   "attachments": {},
   "cell_type": "markdown",
   "metadata": {},
   "source": [
    "## Extracting Metadata\n",
    "\n",
    "Now, this is a pretty long document. Since we are not running on CPU, for now, we will only run on a subset of documents. Feel free to run it on all documents on your own though!"
   ]
  },
  {
   "cell_type": "code",
   "execution_count": null,
   "metadata": {},
   "outputs": [
    {
     "name": "stdout",
     "output_type": "stream",
     "text": [
      "huggingface/tokenizers: The current process just got forked, after parallelism has already been used. Disabling parallelism to avoid deadlocks...\n",
      "To disable this warning, you can either:\n",
      "\t- Avoid using `tokenizers` before the fork if possible\n",
      "\t- Explicitly set the environment variable TOKENIZERS_PARALLELISM=(true | false)\n"
     ]
    }
   ],
   "source": [
    "from llama_index.ingestion import run_transformations\n",
    "\n",
    "import random\n",
    "\n",
    "random.seed(42)\n",
    "# comment out to run on all documents\n",
    "# 100 documents takes about 5 minutes on CPU\n",
    "documents = random.sample(documents, 100)\n",
    "\n",
    "nodes = run_transformations(documents, transformations)"
   ]
  },
  {
   "attachments": {},
   "cell_type": "markdown",
   "metadata": {},
   "source": [
    "### Examine the outputs"
   ]
  },
  {
   "cell_type": "code",
   "execution_count": null,
   "metadata": {},
   "outputs": [
    {
     "name": "stdout",
     "output_type": "stream",
     "text": [
      "{'page_label': '387', 'file_name': 'IPCC_AR6_WGII_Chapter03.pdf'}\n",
      "{'page_label': '410', 'file_name': 'IPCC_AR6_WGII_Chapter03.pdf', 'entities': {'Parmesan', 'Boyd', 'Riebesell', 'Gattuso'}}\n",
      "{'page_label': '391', 'file_name': 'IPCC_AR6_WGII_Chapter03.pdf', 'entities': {'Gulev', 'Fox-Kemper'}}\n",
      "{'page_label': '430', 'file_name': 'IPCC_AR6_WGII_Chapter03.pdf', 'entities': {'Kessouri', 'van der Sleen', 'Brodeur', 'Siedlecki', 'Fiechter', 'Ramajo', 'Carozza'}}\n",
      "{'page_label': '388', 'file_name': 'IPCC_AR6_WGII_Chapter03.pdf'}\n"
     ]
    }
   ],
   "source": [
    "samples = random.sample(nodes, 5)\n",
    "for node in samples:\n",
    "    print(node.metadata)"
   ]
  },
  {
   "attachments": {},
   "cell_type": "markdown",
   "metadata": {},
   "source": [
    "## Try a Query!"
   ]
  },
  {
   "cell_type": "code",
   "execution_count": null,
   "metadata": {},
   "outputs": [],
   "source": [
    "from llama_index import ServiceContext, VectorStoreIndex\n",
    "from llama_index.llms import OpenAI\n",
    "\n",
    "service_context = ServiceContext.from_defaults(\n",
    "    llm=OpenAI(model=\"gpt-3.5-turbo\", temperature=0.2)\n",
    ")\n",
    "\n",
    "index = VectorStoreIndex(nodes, service_context=service_context)"
   ]
  },
  {
   "cell_type": "code",
   "execution_count": null,
   "metadata": {},
   "outputs": [
    {
     "name": "stdout",
     "output_type": "stream",
     "text": [
      "According to the provided context information, Fox-Kemper is mentioned in relation to the observed and projected trends of ocean warming and marine heatwaves. It is stated that Fox-Kemper et al. (2021) reported that ocean warming has increased on average by 0.88°C from 1850-1900 to 2011-2020. Additionally, it is mentioned that Fox-Kemper et al. (2021) projected that ocean warming will continue throughout the 21st century, with the rate of global ocean warming becoming scenario-dependent from the mid-21st century. Fox-Kemper is also cited as a source for the information on the increasing frequency, intensity, and duration of marine heatwaves over the 20th and early 21st centuries, as well as the projected increase in frequency of marine heatwaves in the future.\n"
     ]
    }
   ],
   "source": [
    "query_engine = index.as_query_engine()\n",
    "response = query_engine.query(\"What is said by Fox-Kemper?\")\n",
    "print(response)"
   ]
  },
  {
   "attachments": {},
   "cell_type": "markdown",
   "metadata": {},
   "source": [
    "### Contrast without metadata\n",
    "\n",
    "Here, we re-construct the index, but without metadata"
   ]
  },
  {
   "cell_type": "code",
   "execution_count": null,
   "metadata": {},
   "outputs": [
    {
     "name": "stdout",
     "output_type": "stream",
     "text": [
      "{'page_label': '542', 'file_name': 'IPCC_AR6_WGII_Chapter03.pdf'}\n"
     ]
    }
   ],
   "source": [
    "for node in nodes:\n",
    "    node.metadata.pop(\"entities\", None)\n",
    "\n",
    "print(nodes[0].metadata)"
   ]
  },
  {
   "cell_type": "code",
   "execution_count": null,
   "metadata": {},
   "outputs": [],
   "source": [
    "from llama_index import ServiceContext, VectorStoreIndex\n",
    "from llama_index.llms import OpenAI\n",
    "\n",
    "service_context = ServiceContext.from_defaults(\n",
    "    llm=OpenAI(model=\"gpt-3.5-turbo\", temperature=0.2)\n",
    ")\n",
    "\n",
    "index = VectorStoreIndex(nodes, service_context=service_context)"
   ]
  },
  {
   "cell_type": "code",
   "execution_count": null,
   "metadata": {},
   "outputs": [
    {
     "name": "stdout",
     "output_type": "stream",
     "text": [
      "According to the provided context information, Fox-Kemper is mentioned in relation to the decline of the AMOC (Atlantic Meridional Overturning Circulation) over the 21st century. The statement mentions that there is high confidence in the decline of the AMOC, but low confidence for quantitative projections.\n"
     ]
    }
   ],
   "source": [
    "query_engine = index.as_query_engine()\n",
    "response = query_engine.query(\"What is said by Fox-Kemper?\")\n",
    "print(response)"
   ]
  },
  {
   "attachments": {},
   "cell_type": "markdown",
   "metadata": {},
   "source": [
    "As we can see, our metadata-enriched index is able to fetch more relevant information."
   ]
  }
 ],
 "metadata": {
  "kernelspec": {
   "display_name": "llama-index",
   "language": "python",
   "name": "python3"
  },
  "language_info": {
   "codemirror_mode": {
    "name": "ipython",
    "version": 3
   },
   "file_extension": ".py",
   "mimetype": "text/x-python",
   "name": "python",
   "nbconvert_exporter": "python",
   "pygments_lexer": "ipython3"
  }
 },
 "nbformat": 4,
 "nbformat_minor": 2
}<|MERGE_RESOLUTION|>--- conflicted
+++ resolved
@@ -94,13 +94,7 @@
     "\n",
     "node_parser = SentenceAwareNodeParser()\n",
     "\n",
-<<<<<<< HEAD
     "transformations = [node_parser, entity_extractor]"
-=======
-    "node_parser = SimpleNodeParser.from_defaults(\n",
-    "    metadata_extractor=metadata_extractor\n",
-    ")"
->>>>>>> 56b54359
    ]
   },
   {
