from typing import List

from llama_index.indices.prompt_helper import PromptHelper
from llama_index.indices.service_context import ServiceContext
from llama_index.llms import MockLLM
from llama_index.node_parser import SimpleNodeParser
<<<<<<< HEAD
from llama_index.extractors import (
    SummaryExtractor,
=======
from llama_index.node_parser.extractors import (
    MetadataExtractor,
>>>>>>> 82892e9a
    QuestionsAnsweredExtractor,
    SummaryExtractor,
    TitleExtractor,
)
from llama_index.text_splitter import TokenTextSplitter
from llama_index.token_counter.mock_embed_model import MockEmbedding
from llama_index.schema import TransformComponent


def test_service_context_serialize() -> None:
    text_splitter = TokenTextSplitter(chunk_size=1, chunk_overlap=0)

    extractors: List[TransformComponent] = [
        SummaryExtractor(),
        QuestionsAnsweredExtractor(),
        TitleExtractor(),
    ]

    node_parser = SimpleNodeParser.from_defaults(text_splitter=text_splitter)

    transformations: List[TransformComponent] = [node_parser, *extractors]

    llm = MockLLM(max_tokens=1)
    embed_model = MockEmbedding(embed_dim=1)

    prompt_helper = PromptHelper(context_window=1)

    service_context = ServiceContext.from_defaults(
        llm=llm,
        embed_model=embed_model,
        transformations=transformations,
        prompt_helper=prompt_helper,
    )

    service_context_dict = service_context.to_dict()

    assert service_context_dict["llm"]["max_tokens"] == 1
    assert service_context_dict["embed_model"]["embed_dim"] == 1
    assert service_context_dict["prompt_helper"]["context_window"] == 1

    loaded_service_context = ServiceContext.from_dict(service_context_dict)

    assert isinstance(loaded_service_context.llm, MockLLM)
    assert isinstance(loaded_service_context.embed_model, MockEmbedding)
    assert isinstance(loaded_service_context.transformations[0], SimpleNodeParser)
    assert isinstance(loaded_service_context.prompt_helper, PromptHelper)
    assert isinstance(
        loaded_service_context.transformations[0].text_splitter, TokenTextSplitter
    )

    assert len(loaded_service_context.transformations) == 4
    assert loaded_service_context.transformations[0].text_splitter.chunk_size == 1
    assert loaded_service_context.prompt_helper.context_window == 1
    assert loaded_service_context.llm.max_tokens == 1
    assert loaded_service_context.embed_model.embed_dim == 1<|MERGE_RESOLUTION|>--- conflicted
+++ resolved
@@ -1,23 +1,17 @@
 from typing import List
 
+from llama_index.extractors import (
+    QuestionsAnsweredExtractor,
+    SummaryExtractor,
+    TitleExtractor,
+)
 from llama_index.indices.prompt_helper import PromptHelper
 from llama_index.indices.service_context import ServiceContext
 from llama_index.llms import MockLLM
 from llama_index.node_parser import SimpleNodeParser
-<<<<<<< HEAD
-from llama_index.extractors import (
-    SummaryExtractor,
-=======
-from llama_index.node_parser.extractors import (
-    MetadataExtractor,
->>>>>>> 82892e9a
-    QuestionsAnsweredExtractor,
-    SummaryExtractor,
-    TitleExtractor,
-)
+from llama_index.schema import TransformComponent
 from llama_index.text_splitter import TokenTextSplitter
 from llama_index.token_counter.mock_embed_model import MockEmbedding
-from llama_index.schema import TransformComponent
 
 
 def test_service_context_serialize() -> None:
