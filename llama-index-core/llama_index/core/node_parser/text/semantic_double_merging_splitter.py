import re
import string
from typing import Any, Callable, Dict, List, Optional, Sequence

from nltk.corpus import stopwords
from nltk.tokenize import word_tokenize

from llama_index.core.node_parser.interface import NodeParser
from llama_index.core.bridge.pydantic import Field
from llama_index.core.callbacks.base import CallbackManager
from llama_index.core.node_parser import NodeParser
from llama_index.core.node_parser.interface import NodeParser
from llama_index.core.node_parser.node_utils import (
    build_nodes_from_splits,
    default_id_func,
)
from llama_index.core.node_parser.text.utils import split_by_sentence_tokenizer
from llama_index.core.schema import BaseNode, Document
from llama_index.core.utils import get_tqdm_iterable

DEFAULT_OG_TEXT_METADATA_KEY = "original_text"

# TODO test more languages
LANGUAGES: List[str] = ["english", "german", "spanish"]
LANGUAGE_MODELS: Dict[str, List[str]] = {
    "english": ["en_core_web_md", "en_core_web_lg"],
    "german": ["de_core_news_md", "de_core_news_lg"],
    "spanish": ["es_core_news_md", "es_core_news_lg"],
}


class LanguageConfig:
    def __init__(
        self,
        language: str = "english",
        spacy_model: str = "en_core_web_md",
        model_validation: bool = True,
    ):
        if language not in LANGUAGES:
            raise ValueError(
                f"{language} language is not supported yet! Available languages: {LANGUAGES}"
            )

        if spacy_model not in LANGUAGE_MODELS[language] and model_validation:
            raise ValueError(
                f"{spacy_model} model is not matching your language: {language}"
            )

        self.language = language
        self.spacy_model = spacy_model
        self.nlp = None
        self.stopwords: List[str] = []

    def load_model(self) -> None:
        try:
            import spacy
        except ImportError:
            raise ImportError(
                "Spacy is not installed, please install it with `pip install spacy`."
            )
        self.nlp = spacy.load(self.spacy_model)
        self.stopwords = set(stopwords.words(self.language))  # type: ignore


class SemanticDoubleMergingSplitterNodeParser(NodeParser):
    """Semantic double merging text splitter.

    Splits a document into Nodes, with each node being a group of semantically related sentences.

    Args:
        language_config (LanguageConfig): chooses language and spacy language model to be used
        initial_threshold (float): sets threshold for initializing new chunk
        appending_threshold (float): sets threshold for appending new sentences to chunk
        merging_threshold (float): sets threshold for merging whole chunks
        max_chunk_size (int): maximum size of chunk (in characters)
        merging_range (int): How many chunks 'ahead' beyond the nearest neighbor to be merged if similar (1 or 2 available)
        sentence_splitter (Optional[Callable]): splits text into sentences
    """

    language_config: LanguageConfig = Field(
        default=LanguageConfig(),
        description="Config that selects language and spacy model for chunking",
    )

    initial_threshold: float = Field(
        default=0.6,
        description=(
            "The value of semantic similarity that must be exceeded between two"
            "sentences to create a new chunk.  The bigger this "
            "value is, the more nodes will be generated. Range is from 0 to 1."
        ),
    )

    appending_threshold: float = Field(
        default=0.8,
        description=(
            "The value of semantic similarity that must be exceeded between a "
            "chunk and new sentence to add this sentence to existing chunk.  The bigger this "
            "value is, the more nodes will be generated. Range is from 0 to 1."
        ),
    )

    merging_threshold: float = Field(
        default=0.8,
        description=(
            "The value of semantic similarity that must be exceeded between two chunks "
            "to form a bigger chunk.  The bigger this value is,"
            "the more nodes will be generated. Range is from 0 to 1."
        ),
    )

    max_chunk_size: int = Field(
        default=1000,
        description="Maximum length of chunk that can be subjected to verification (number of characters)",
    )

    merging_range: int = Field(
        default=1,
        description=(
            "How many chunks 'ahead' beyond the nearest neighbor"
            "should the algorithm check during the second pass"
            "(possible options are 1 or 2"
        ),
    )

    sentence_splitter: Callable[[str], List[str]] = Field(
        default_factory=split_by_sentence_tokenizer,
        description="The text splitter to use when splitting documents.",
        exclude=True,
    )

    @classmethod
    def class_name(cls) -> str:
        return "SemanticDoubleMergingSplitterNodeParser"

    @classmethod
    def from_defaults(
        cls,
        language_config: Optional[LanguageConfig] = LanguageConfig(),
        initial_threshold: Optional[float] = 0.6,
        appending_threshold: Optional[float] = 0.8,
        merging_threshold: Optional[float] = 0.8,
        max_chunk_size: Optional[int] = 1000,
        merging_range: Optional[int] = 1,
        sentence_splitter: Optional[Callable[[str], List[str]]] = None,
        original_text_metadata_key: str = DEFAULT_OG_TEXT_METADATA_KEY,
        include_metadata: bool = True,
        include_prev_next_rel: bool = True,
        callback_manager: Optional[CallbackManager] = None,
        id_func: Optional[Callable[[int, Document], str]] = None,
    ) -> "SemanticDoubleMergingSplitterNodeParser":
        callback_manager = callback_manager or CallbackManager([])

        sentence_splitter = sentence_splitter or split_by_sentence_tokenizer()

        id_func = id_func or default_id_func

        return cls(
            language_config=language_config,
            initial_threshold=initial_threshold,
            appending_threshold=appending_threshold,
            merging_threshold=merging_threshold,
            max_chunk_size=max_chunk_size,
            merging_range=merging_range,
            sentence_splitter=sentence_splitter,
            original_text_metadata_key=original_text_metadata_key,
            include_metadata=include_metadata,
            include_prev_next_rel=include_prev_next_rel,
            callback_manager=callback_manager,
            id_func=id_func,
        )

    def _parse_nodes(
        self,
        nodes: Sequence[BaseNode],
        show_progress: bool = False,
        **kwargs: Any,
    ) -> List[BaseNode]:
        """Parse document into nodes."""
        # Load model
        self.language_config.load_model()

        all_nodes: List[BaseNode] = []
        nodes_with_progress = get_tqdm_iterable(nodes, show_progress, "Parsing nodes")

        for node in nodes_with_progress:
            nodes = self.build_semantic_nodes_from_documents([node])
            all_nodes.extend(nodes)
        return all_nodes

    def build_semantic_nodes_from_documents(
        self,
        documents: Sequence[Document],
    ) -> List[BaseNode]:
        """Build window nodes from documents."""
        all_nodes: List[BaseNode] = []

        for doc in documents:
            text = doc.text
            sentences = self.sentence_splitter(text)
            sentences = [s.strip() for s in sentences]
            initial_chunks = self._create_initial_chunks(sentences)
            chunks = self._merge_initial_chunks(initial_chunks)

            nodes = build_nodes_from_splits(
                chunks,
                doc,
                id_func=self.id_func,
            )
            all_nodes.extend(nodes)

        return all_nodes

    def _create_initial_chunks(self, sentences: List[str]) -> List[str]:
        initial_chunks: List[str] = []
        chunk = sentences[0]  # ""
        new = True
<<<<<<< HEAD

        assert self.language_config.nlp is not None

=======
>>>>>>> 2f136dde
        for sentence in sentences[1:]:
            if new:
                # check if 2 sentences got anything in common

                if (
                    self.language_config.nlp(
                        self._clean_text_advanced(chunk)
                    ).similarity(
                        self.language_config.nlp(self._clean_text_advanced(sentence))
                    )
                    < self.initial_threshold
                    and len(chunk) + len(sentence) + 1 <= self.max_chunk_size
                ):
                    # if not then leave first sentence as separate chunk
                    initial_chunks.append(chunk)
                    chunk = sentence
                    continue

                chunk_sentences = [chunk]
                if len(chunk) + len(sentence) + 1 <= self.max_chunk_size:
                    chunk_sentences.append(sentence)
                    chunk = " ".join(chunk_sentences)
                    new = False
                else:
                    new = True
                    initial_chunks.append(chunk)
                    chunk = sentence
                    continue
                last_sentences = " ".join(chunk_sentences[-2:])
                # new = False

            elif (
                self.language_config.nlp(
                    self._clean_text_advanced(last_sentences)
                ).similarity(
                    self.language_config.nlp(self._clean_text_advanced(sentence))
                )
                > self.appending_threshold
                and len(last_sentences) + len(sentence) + 1 <= self.max_chunk_size
                # and not len(chunk) > self.max_chunk_size
            ):
                # elif nlp(last_sentences).similarity(nlp(sentence)) > self.threshold:
                chunk_sentences.append(sentence)
                last_sentences = " ".join(chunk_sentences[-2:])
                chunk += " " + sentence
            else:
                initial_chunks.append(chunk)
                chunk = sentence  # ""
                new = True
        initial_chunks.append(chunk)

        return initial_chunks

    def _merge_initial_chunks(self, initial_chunks: List[str]) -> List[str]:
        chunks: List[str] = []
        skip = 0
        current = initial_chunks[0]

        assert self.language_config.nlp is not None

        # TODO avoid connecting 1st chunk with 3rd if 2nd one is above some value, or if its length is above some value

        for i in range(1, len(initial_chunks)):
            # avoid connecting same chunk multiple times
            if skip > 0:
                skip -= 1
                continue

            current_nlp = self.language_config.nlp(self._clean_text_advanced(current))

            if len(current) >= self.max_chunk_size:
                chunks.append(current)
                current = initial_chunks[i]

            # check if 1st and 2nd chunk should be connected
            elif (
                current_nlp.similarity(
                    self.language_config.nlp(
                        self._clean_text_advanced(initial_chunks[i])
                    )
                )
                > self.merging_threshold
                and len(current) + len(initial_chunks[i]) + 1 <= self.max_chunk_size
            ):
                current += " " + initial_chunks[i]

            # check if 1st and 3rd chunk are similar, if yes then merge 1st, 2nd, 3rd together
            elif (
                i <= len(initial_chunks) - 2
                and current_nlp.similarity(
                    self.language_config.nlp(
                        self._clean_text_advanced(initial_chunks[i + 1])
                    )
                )
                > self.merging_threshold
                and len(current)
                + len(initial_chunks[i])
                + len(initial_chunks[i + 1])
                + 2
                <= self.max_chunk_size
            ):
                current += " " + initial_chunks[i] + " " + initial_chunks[i + 1]
                skip = 1

            # check if 1st and 4th chunk are smilar, if yes then merge 1st, 2nd, 3rd and 4th together
            elif (
                i < len(initial_chunks) - 2
                and current_nlp.similarity(
                    self.language_config.nlp(
                        self._clean_text_advanced(initial_chunks[i + 2])
                    )
                )
                > self.merging_threshold
                and self.merging_range == 2
                and len(current)
                + len(initial_chunks[i])
                + len(initial_chunks[i + 1])
                + len(initial_chunks[i + 2])
                + 3
                <= self.max_chunk_size
            ):
                current += (
                    " "
                    + initial_chunks[i]
                    + " "
                    + initial_chunks[i + 1]
                    + " "
                    + initial_chunks[i + 2]
                )
                skip = 2

            else:
                chunks.append(current)
                current = initial_chunks[i]

        chunks.append(current)
        return chunks

    def _clean_text_advanced(self, text: str) -> str:
        text = text.lower()
        # Remove urls
        text = re.sub(r"http\S+|www\S+|https\S+", "", text, flags=re.MULTILINE)
        # Remove punctuations
        text = text.translate(str.maketrans("", "", string.punctuation))
        # Remove stopwords
        tokens = word_tokenize(text)
        filtered_words = [w for w in tokens if w not in self.language_config.stopwords]

        return " ".join(filtered_words)<|MERGE_RESOLUTION|>--- conflicted
+++ resolved
@@ -215,12 +215,9 @@
         initial_chunks: List[str] = []
         chunk = sentences[0]  # ""
         new = True
-<<<<<<< HEAD
 
         assert self.language_config.nlp is not None
 
-=======
->>>>>>> 2f136dde
         for sentence in sentences[1:]:
             if new:
                 # check if 2 sentences got anything in common
