--- conflicted
+++ resolved
@@ -1,8 +1,4 @@
-<<<<<<< HEAD
-from typing import Dict, List, Sequence, Optional
-=======
-from typing import Any, Optional, List
->>>>>>> ff4fd29f
+from typing import Any, Dict, List, Sequence, Optional
 from llama_index.core.llama_dataset.base import (
     BaseLlamaDataExample,
     BaseLlamaDataset,
@@ -41,9 +37,6 @@
 
     def to_pandas(self) -> Any:
         """Create pandas dataframe."""
-<<<<<<< HEAD
-        data: Dict[str, List[str]] = {"label": []}
-=======
         try:
             import pandas as pd
         except ImportError:
@@ -51,8 +44,7 @@
                 "pandas is required for this function. Please install it with `pip install pandas`."
             )
 
-        data = {}
->>>>>>> ff4fd29f
+        data: Dict[str, List[str]] = {"label": []}
         if self.predictions:
             for t in self.predictions:
                 assert isinstance(t, self._prediction_type)
@@ -98,12 +90,6 @@
 
     def to_pandas(self) -> Any:
         """Create pandas dataframe."""
-<<<<<<< HEAD
-        data: Dict[str, List[str]] = {
-            "reference_label": [],
-            "text": [],
-            "text_by": [],
-=======
         try:
             import pandas as pd
         except ImportError:
@@ -111,11 +97,10 @@
                 "pandas is required for this function. Please install it with `pip install pandas`."
             )
 
-        data = {
-            "reference_label": [t.reference_label for t in self.examples],
-            "text": [t.text for t in self.examples],
-            "text_by": [str(t.text_by) for t in self.examples],
->>>>>>> ff4fd29f
+        data: Dict[str, List[str]] = {
+            "reference_label": [],
+            "text": [],
+            "text_by": [],
         }
         for example in self.examples:
             if not isinstance(example, self._example_type):
