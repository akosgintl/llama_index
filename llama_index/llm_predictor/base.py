--- conflicted
+++ resolved
@@ -4,14 +4,10 @@
 from abc import ABC, abstractmethod
 from typing import Any, List, Optional
 
-<<<<<<< HEAD
 try:
     from pydantic.v1 import BaseModel, PrivateAttr
 except ImportError:
     from pydantic import BaseModel, PrivateAttr
-=======
-from pydantic import BaseModel, PrivateAttr
->>>>>>> 26881b49
 
 from llama_index.callbacks.base import CallbackManager
 from llama_index.llm_predictor.utils import (
@@ -183,13 +179,6 @@
         """Add system and query wrapper prompts to base prompt"""
         # TODO: avoid mutating prompt attributes
         if self.system_prompt:
-<<<<<<< HEAD
-            prompt.prompt_selector.default_prompt.template = (  # type: ignore
-                self.system_prompt
-                + "\n\n"
-                + prompt.prompt_selector.default_prompt.template  # type: ignore
-            )
-=======
             if isinstance(prompt, SelectorPromptTemplate):
                 default_template = prompt.default_template
                 if isinstance(default_template, PromptTemplate):
@@ -205,7 +194,6 @@
             elif isinstance(prompt, PromptTemplate):
                 prompt.template = self.system_prompt + "\n\n" + prompt.template
 
->>>>>>> 26881b49
         if self.query_wrapper_prompt:
             if isinstance(prompt, (PromptTemplate, ChatPromptTemplate)):
                 prompt.kwargs["query_str"] = self.query_wrapper_prompt.format(
