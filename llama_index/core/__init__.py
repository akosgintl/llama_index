<<<<<<< HEAD
# from llama_index.core.base_multi_modal_retriever import MultiModalRetriever
# from llama_index.core.base_query_engine import BaseQueryEngine
# from llama_index.core.base_retriever import BaseRetriever
# from llama_index.core.image_retriever import BaseImageRetriever

# __all__ = [
#     "BaseRetriever",
#     "BaseQueryEngine",
#     "MultiModalRetriever",
#     "BaseImageRetriever",
# ]
=======
from llama_index.core.base_auto_retriever import BaseAutoRetriever
from llama_index.core.base_multi_modal_retriever import MultiModalRetriever
from llama_index.core.base_query_engine import BaseQueryEngine
from llama_index.core.base_retriever import BaseRetriever
from llama_index.core.image_retriever import BaseImageRetriever

__all__ = [
    "BaseRetriever",
    "BaseAutoRetriever",
    "BaseQueryEngine",
    "MultiModalRetriever",
    "BaseImageRetriever",
]
>>>>>>> b20675ae
<|MERGE_RESOLUTION|>--- conflicted
+++ resolved
@@ -1,4 +1,4 @@
-<<<<<<< HEAD
+# from llama_index.core.base_auto_retriever import BaseAutoRetriever
 # from llama_index.core.base_multi_modal_retriever import MultiModalRetriever
 # from llama_index.core.base_query_engine import BaseQueryEngine
 # from llama_index.core.base_retriever import BaseRetriever
@@ -6,22 +6,8 @@
 
 # __all__ = [
 #     "BaseRetriever",
+#     "BaseAutoRetriever",
 #     "BaseQueryEngine",
 #     "MultiModalRetriever",
 #     "BaseImageRetriever",
-# ]
-=======
-from llama_index.core.base_auto_retriever import BaseAutoRetriever
-from llama_index.core.base_multi_modal_retriever import MultiModalRetriever
-from llama_index.core.base_query_engine import BaseQueryEngine
-from llama_index.core.base_retriever import BaseRetriever
-from llama_index.core.image_retriever import BaseImageRetriever
-
-__all__ = [
-    "BaseRetriever",
-    "BaseAutoRetriever",
-    "BaseQueryEngine",
-    "MultiModalRetriever",
-    "BaseImageRetriever",
-]
->>>>>>> b20675ae
+# ]