--- conflicted
+++ resolved
@@ -34,8 +34,12 @@
 
     @classmethod
     def class_name(cls) -> str:
-<<<<<<< HEAD
-        """Get class name."""
+        """
+        Get the class name, used as a unique ID in serialization.
+
+        This provides a key that makes serialization robust against actual class
+        name changes.
+        """
         return "base_component"
 
     def json(self, **kwargs: Any) -> str:
@@ -45,14 +49,6 @@
         data = super().dict(**kwargs)
         data["class_name"] = self.class_name()
         return data
-=======
-        """
-        Get the class name, used as a unique ID in serialization.
-
-        This provides a key that makes serialization robust against actual class
-        name changes.
-        """
->>>>>>> f08c46c0
 
     def to_dict(self, **kwargs: Any) -> Dict[str, Any]:
         data = self.dict(**kwargs)
