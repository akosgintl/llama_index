--- conflicted
+++ resolved
@@ -7,16 +7,7 @@
 from llama_index.callbacks.schema import CBEventType, EventPayload
 from llama_index.core.base_query_engine import BaseQueryEngine
 from llama_index.core.base_retriever import BaseRetriever
-<<<<<<< HEAD
-from llama_index.objects.base import ObjectRetriever
-from llama_index.prompts.default_prompt_selectors import (
-    DEFAULT_TREE_SUMMARIZE_PROMPT_SEL,
-)
-from llama_index.prompts.mixin import PromptMixinType
-from llama_index.response.schema import (
-=======
 from llama_index.core.response.schema import (
->>>>>>> 6c261c5f
     RESPONSE_TYPE,
     PydanticResponse,
     Response,
